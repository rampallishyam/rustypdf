--- conflicted
+++ resolved
@@ -58,18 +58,12 @@
             echo "Contents of $wheel:"
             python -m zipfile -l $wheel | grep -i meta
           done
-<<<<<<< HEAD
-      - name: Publish wheel to PyPI
-        run: |
-          python -m pip install --upgrade twine
-          python -m twine upload dist/*.whl -u __token__ -p ${{ secrets.PYPI_API_TOKEN }}
-=======
       - name: Publish to PyPI
         uses: pypa/gh-action-pypi-publish@v1.8.2
         with:
-          packages-dir: target/
+          packages-dir: dist/
           skip-existing: false
           verbose: true
           print-hash: true
-          password: ${{ secrets.PYPI_API_TOKEN }}
->>>>>>> e9c24d3a
+          only-wheels: true
+          password: ${{ secrets.PYPI_API_TOKEN }}